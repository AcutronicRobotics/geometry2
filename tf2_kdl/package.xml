<package format="2">
  <name>tf2_kdl</name>
  <version>0.9.1</version>
  <description>
    KDL binding for tf2
  </description>
  <maintainer email="tfoote@osrfoundation.org">Tully Foote</maintainer>
  <author>Wim Meeussen</author>
  <license>BSD</license>

  <url type="website">http://ros.org/wiki/tf2</url>

  <buildtool_depend>ament_cmake</buildtool_depend>
<<<<<<< HEAD

  <build_depend>eigen</build_depend> <!-- needed by kdl interally -->
  <build_depend>orocos_kdl</build_depend>
  <build_depend>tf2</build_depend>
  <build_depend>tf2_ros</build_depend>

  <run_depend>eigen</run_depend>
  <run_depend>orocos_kdl</run_depend>
  <run_depend>tf2</run_depend>
  <run_depend>tf2_ros</run_depend>
  <test_depend>ament_cmake_gtest</test_depend>

=======

  <depend>builtin_interfaces</depend>
  <depend>eigen</depend> <!-- needed by kdl interally -->
  <depend>geometry_msgs</depend>
  <depend>orocos_kdl</depend>
  <depend>tf2</depend>
  <depend>tf2_ros</depend>

  <test_depend>ament_cmake_gtest</test_depend>
  <test_depend>rclcpp</test_depend>
  <test_depend>tf2_msgs</test_depend>

>>>>>>> ec63e8b8
  <export>
    <build_type>ament_cmake</build_type>
  </export>

</package><|MERGE_RESOLUTION|>--- conflicted
+++ resolved
@@ -11,7 +11,6 @@
   <url type="website">http://ros.org/wiki/tf2</url>
 
   <buildtool_depend>ament_cmake</buildtool_depend>
-<<<<<<< HEAD
 
   <build_depend>eigen</build_depend> <!-- needed by kdl interally -->
   <build_depend>orocos_kdl</build_depend>
@@ -24,20 +23,6 @@
   <run_depend>tf2_ros</run_depend>
   <test_depend>ament_cmake_gtest</test_depend>
 
-=======
-
-  <depend>builtin_interfaces</depend>
-  <depend>eigen</depend> <!-- needed by kdl interally -->
-  <depend>geometry_msgs</depend>
-  <depend>orocos_kdl</depend>
-  <depend>tf2</depend>
-  <depend>tf2_ros</depend>
-
-  <test_depend>ament_cmake_gtest</test_depend>
-  <test_depend>rclcpp</test_depend>
-  <test_depend>tf2_msgs</test_depend>
-
->>>>>>> ec63e8b8
   <export>
     <build_type>ament_cmake</build_type>
   </export>
