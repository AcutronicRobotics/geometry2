--- conflicted
+++ resolved
@@ -5,7 +5,6 @@
 if(NOT CMAKE_CXX_STANDARD)
   set(CMAKE_CXX_STANDARD 14)
 endif()
-<<<<<<< HEAD
 
 if(CMAKE_COMPILER_IS_GNUCXX OR CMAKE_CXX_COMPILER_ID MATCHES "Clang")
   add_compile_options(-Wall -Wextra -Wpedantic)
@@ -62,58 +61,12 @@
                                 ${CMAKE_THREAD_LIBS_INIT})
 
   ament_target_dependencies(test_kdl
-=======
-
-if(CMAKE_COMPILER_IS_GNUCXX OR CMAKE_CXX_COMPILER_ID MATCHES "Clang")
-  add_compile_options(-Wall -Wextra -Wpedantic)
-endif()
-
-find_package(ament_cmake REQUIRED)
-find_package(builtin_interfaces REQUIRED)
-find_package(Eigen3 REQUIRED)
-find_package(geometry_msgs REQUIRED)
-find_package(orocos_kdl REQUIRED)
-find_package(tf2 REQUIRED)
-find_package(tf2_ros REQUIRED)
-
-# TODO(clalancette): Port python once https://github.com/ros2/geometry2/pull/99 is merged
-# ament_python_install_package(${PROJECT_NAME}
-#      PACKAGE_DIR src/${PROJECT_NAME})
-
-install(DIRECTORY include/${PROJECT_NAME}/
-    DESTINATION include/${PROJECT_NAME}
-)
-
-# TODO(clalancette): Port python tests once https://github.com/ros2/geometry/pull/99 is merged
-# install(PROGRAMS scripts/test.py
-#     DESTINATION lib/${PROJECT_NAME}
-# )
-
-
-if(BUILD_TESTING)
-  find_package(ament_cmake_gtest REQUIRED)
-  find_package(rclcpp REQUIRED)
-  find_package(tf2_msgs REQUIRED)
-
-  ament_add_gtest(test_kdl test/test_tf2_kdl.cpp)
-  target_include_directories(test_kdl PUBLIC
-    include
-  )
-  ament_target_dependencies(test_kdl
-    builtin_interfaces
-    orocos_kdl
-    rclcpp
->>>>>>> ec63e8b8
     tf2
     tf2_ros
     tf2_msgs)
 endif()
 
-<<<<<<< HEAD
 ament_export_include_directories(include ${Eigen3_INCLUDE_DIRS})
 ament_export_dependencies(Eigen3 orocos_kdl)
-=======
-ament_export_include_directories(include)
-ament_export_dependencies(builtin_interfaces Eigen3 geometry_msgs orocos_kdl tf2 tf2_ros)
->>>>>>> ec63e8b8
+
 ament_package()