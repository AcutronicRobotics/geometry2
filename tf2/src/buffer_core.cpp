/*
 * Copyright (c) 2010, Willow Garage, Inc.
 * All rights reserved.
 *
 * Redistribution and use in source and binary forms, with or without
 * modification, are permitted provided that the following conditions are met:
 *
 *     * Redistributions of source code must retain the above copyright
 *       notice, this list of conditions and the following disclaimer.
 *     * Redistributions in binary form must reproduce the above copyright
 *       notice, this list of conditions and the following disclaimer in the
 *       documentation and/or other materials provided with the distribution.
 *     * Neither the name of the Willow Garage, Inc. nor the names of its
 *       contributors may be used to endorse or promote products derived from
 *       this software without specific prior written permission.
 *
 * THIS SOFTWARE IS PROVIDED BY THE COPYRIGHT HOLDERS AND CONTRIBUTORS "AS IS"
 * AND ANY EXPRESS OR IMPLIED WARRANTIES, INCLUDING, BUT NOT LIMITED TO, THE
 * IMPLIED WARRANTIES OF MERCHANTABILITY AND FITNESS FOR A PARTICULAR PURPOSE
 * ARE DISCLAIMED. IN NO EVENT SHALL THE COPYRIGHT OWNER OR CONTRIBUTORS BE
 * LIABLE FOR ANY DIRECT, INDIRECT, INCIDENTAL, SPECIAL, EXEMPLARY, OR
 * CONSEQUENTIAL DAMAGES (INCLUDING, BUT NOT LIMITED TO, PROCUREMENT OF
 * SUBSTITUTE GOODS OR SERVICES; LOSS OF USE, DATA, OR PROFITS; OR BUSINESS
 * INTERRUPTION) HOWEVER CAUSED AND ON ANY THEORY OF LIABILITY, WHETHER IN
 * CONTRACT, STRICT LIABILITY, OR TORT (INCLUDING NEGLIGENCE OR OTHERWISE)
 * ARISING IN ANY WAY OUT OF THE USE OF THIS SOFTWARE, EVEN IF ADVISED OF THE
 * POSSIBILITY OF SUCH DAMAGE.
 */

/** \author Tully Foote */

#include "tf2/buffer_core.h"
#include "tf2/time_cache.h"
#include "tf2/exceptions.h"

#include <assert.h>
#include <console_bridge/console.h>
#include "tf2/LinearMath/Transform.h"

namespace tf2
{

<<<<<<< HEAD
=======
// Tolerance for acceptable quaternion normalization
static double QUATERNION_NORMALIZATION_TOLERANCE = 10e-3;

/** \brief convert Transform msg to Transform */
void transformMsgToTF2(const geometry_msgs::Transform& msg, tf2::Transform& tf2)
{tf2 = tf2::Transform(tf2::Quaternion(msg.rotation.x, msg.rotation.y, msg.rotation.z, msg.rotation.w), tf2::Vector3(msg.translation.x, msg.translation.y, msg.translation.z));}

/** \brief convert Transform to Transform msg*/
void transformTF2ToMsg(const tf2::Transform& tf2, geometry_msgs::Transform& msg)
{
  msg.translation.x = tf2.getOrigin().x();
  msg.translation.y = tf2.getOrigin().y();
  msg.translation.z = tf2.getOrigin().z();
  msg.rotation.x = tf2.getRotation().x();
  msg.rotation.y = tf2.getRotation().y();
  msg.rotation.z = tf2.getRotation().z();
  msg.rotation.w = tf2.getRotation().w();
}

/** \brief convert Transform to Transform msg*/
void transformTF2ToMsg(const tf2::Transform& tf2, geometry_msgs::TransformStamped& msg, ros::Time stamp, const std::string& frame_id, const std::string& child_frame_id)
{
  transformTF2ToMsg(tf2, msg.transform);
  msg.header.stamp = stamp;
  msg.header.frame_id = frame_id;
  msg.child_frame_id = child_frame_id;
}

void transformTF2ToMsg(const tf2::Quaternion& orient, const tf2::Vector3& pos, geometry_msgs::Transform& msg)
{
  msg.translation.x = pos.x();
  msg.translation.y = pos.y();
  msg.translation.z = pos.z();
  msg.rotation.x = orient.x();
  msg.rotation.y = orient.y();
  msg.rotation.z = orient.z();
  msg.rotation.w = orient.w();
}

void transformTF2ToMsg(const tf2::Quaternion& orient, const tf2::Vector3& pos, geometry_msgs::TransformStamped& msg, ros::Time stamp, const std::string& frame_id, const std::string& child_frame_id)
{
  transformTF2ToMsg(orient, pos, msg.transform);
  msg.header.stamp = stamp;
  msg.header.frame_id = frame_id;
  msg.child_frame_id = child_frame_id;
}

void setIdentity(geometry_msgs::Transform& tx)
{
  tx.translation.x = 0;
  tx.translation.y = 0;
  tx.translation.z = 0;
  tx.rotation.x = 0;
  tx.rotation.y = 0;
  tx.rotation.z = 0;
  tx.rotation.w = 1;
}

>>>>>>> 2ac6e235
bool startsWithSlash(const std::string& frame_id)
{
  if (frame_id.size() > 0)
    if (frame_id[0] == '/')
      return true;
  return false;
}

std::string stripSlash(const std::string& in)
{
  std::string out = in;
  if (startsWithSlash(in))
    out.erase(0,1);
  return out;
}


bool BufferCore::warnFrameId(const char* function_name_arg, const std::string& frame_id) const
{
  if (frame_id.size() == 0)
  {
    std::stringstream ss;
    ss << "Invalid argument passed to "<< function_name_arg <<" in tf2 frame_ids cannot be empty";
    CONSOLE_BRIDGE_logWarn("%s",ss.str().c_str());
    return true;
  }

  if (startsWithSlash(frame_id))
  {
    std::stringstream ss;
    ss << "Invalid argument \"" << frame_id << "\" passed to "<< function_name_arg <<" in tf2 frame_ids cannot start with a '/' like: ";
    CONSOLE_BRIDGE_logWarn("%s",ss.str().c_str());
    return true;
  }

  return false;
}

CompactFrameID BufferCore::validateFrameId(const char* function_name_arg, const std::string& frame_id) const
{
  if (frame_id.empty())
  {
    std::stringstream ss;
    ss << "Invalid argument passed to "<< function_name_arg <<" in tf2 frame_ids cannot be empty";
    throw tf2::InvalidArgumentException(ss.str().c_str());
  }

  if (startsWithSlash(frame_id))
  {
    std::stringstream ss;
    ss << "Invalid argument \"" << frame_id << "\" passed to "<< function_name_arg <<" in tf2 frame_ids cannot start with a '/' like: ";
    throw tf2::InvalidArgumentException(ss.str().c_str());
  }

  CompactFrameID id = lookupFrameNumber(frame_id);
  if (id == 0)
  {
    std::stringstream ss;
    ss << "\"" << frame_id << "\" passed to "<< function_name_arg <<" does not exist. ";
    throw tf2::LookupException(ss.str().c_str());
  }
  
  return id;
}

BufferCore::BufferCore(tf2::Duration cache_time)
: cache_time_(cache_time)
, transformable_callbacks_counter_(0)
, transformable_requests_counter_(0)
, using_dedicated_thread_(false)
{
  frameIDs_["NO_PARENT"] = 0;
  frames_.push_back(TimeCacheInterfacePtr());
  frameIDs_reverse.push_back("NO_PARENT");
}

BufferCore::~BufferCore()
{

}

void BufferCore::clear()
{
  //old_tf_.clear();


  std::unique_lock<std::mutex> lock(frame_mutex_);
  if ( frames_.size() > 1 )
  {
    for (std::vector<TimeCacheInterfacePtr>::iterator  cache_it = frames_.begin() + 1; cache_it != frames_.end(); ++cache_it)
    {
      if (*cache_it)
        (*cache_it)->clearList();
    }
  }
  
}

bool BufferCore::setTransform(const geometry_msgs::msg::TransformStamped& transform, const std::string & authority, bool is_static)
{
  tf2::Transform tf2_transform(tf2::Quaternion(transform.transform.rotation.w,
                                               transform.transform.rotation.x,
                                               transform.transform.rotation.y,
                                               transform.transform.rotation.z),
                               tf2::Vector3(transform.transform.translation.x,
                                            transform.transform.translation.y,
                                            transform.transform.translation.z));
  TimePoint time_point(std::chrono::nanoseconds(transform.header.stamp.nanosec) +
      std::chrono::duration_cast<std::chrono::nanoseconds>(std::chrono::seconds(transform.header.stamp.sec)));
  return setTransformImpl(tf2_transform, transform.header.frame_id, transform.child_frame_id,
                          time_point, authority, is_static);
}

bool BufferCore::setTransformImpl(const tf2::Transform& transform_in, const std::string frame_id,
                                  const std::string child_frame_id, const TimePoint stamp,
                                  const std::string& authority, bool is_static)
{

  /////BACKEARDS COMPATABILITY 
  /* tf::StampedTransform tf_transform;
  tf::transformStampedMsgToTF(transform_in, tf_transform);
  if  (!old_tf_.setTransform(tf_transform, authority))
  {
    printf("Warning old setTransform Failed but was not caught\n");
    }*/

  /////// New implementation
  std::string stripped_frame_id = stripSlash(frame_id);
  std::string stripped_child_frame_id = stripSlash(child_frame_id);


  bool error_exists = false;
  if (stripped_child_frame_id == stripped_frame_id)
  {
    CONSOLE_BRIDGE_logError("TF_SELF_TRANSFORM: Ignoring transform from authority \"%s\" with frame_id and child_frame_id  \"%s\" because they are the same",  authority.c_str(), stripped_child_frame_id.c_str());
    error_exists = true;
  }

  if (stripped_child_frame_id == "")
  {
    CONSOLE_BRIDGE_logError("TF_NO_CHILD_FRAME_ID: Ignoring transform from authority \"%s\" because child_frame_id not set ", authority.c_str());
    error_exists = true;
  }

  if (stripped_frame_id == "")
  {
    CONSOLE_BRIDGE_logError("TF_NO_FRAME_ID: Ignoring transform with child_frame_id \"%s\"  from authority \"%s\" because frame_id not set", stripped_child_frame_id.c_str(), authority.c_str());
    error_exists = true;
  }

  if (std::isnan(transform_in.getOrigin().x()) || std::isnan(transform_in.getOrigin().y()) || std::isnan(transform_in.getOrigin().z())||
      std::isnan(transform_in.getRotation().x()) || std::isnan(transform_in.getRotation().y()) || std::isnan(transform_in.getRotation().z()) || std::isnan(transform_in.getRotation().w()))
  {
    CONSOLE_BRIDGE_logError("TF_NAN_INPUT: Ignoring transform for child_frame_id \"%s\" from authority \"%s\" because of a nan value in the transform (%f %f %f) (%f %f %f %f)",
             stripped_child_frame_id.c_str(), authority.c_str(),
             transform_in.getOrigin().x(), transform_in.getOrigin().y(), transform_in.getOrigin().z(),
             transform_in.getRotation().x(), transform_in.getRotation().y(), transform_in.getRotation().z(), transform_in.getRotation().w()
              );
    error_exists = true;
  }

  bool valid = std::abs((stripped.transform.rotation.w * stripped.transform.rotation.w
                        + stripped.transform.rotation.x * stripped.transform.rotation.x
                        + stripped.transform.rotation.y * stripped.transform.rotation.y
                        + stripped.transform.rotation.z * stripped.transform.rotation.z) - 1.0f) < QUATERNION_NORMALIZATION_TOLERANCE;

  if (!valid) 
  {
    logError("TF_DENORMALIZED_QUATERNION: Ignoring transform for child_frame_id \"%s\" from authority \"%s\" because of an invalid quaternion in the transform (%f %f %f %f)",
             stripped.child_frame_id.c_str(), authority.c_str(),
             stripped.transform.rotation.x, stripped.transform.rotation.y, stripped.transform.rotation.z, stripped.transform.rotation.w);
    error_exists = true;
  }

  if (error_exists)
    return false;
  
  {
    std::unique_lock<std::mutex> lock(frame_mutex_);
    CompactFrameID frame_number = lookupOrInsertFrameNumber(stripped_child_frame_id);
    TimeCacheInterfacePtr frame = getFrame(frame_number);
    if (frame == NULL)
      frame = allocateFrame(frame_number, is_static);

    if (frame->insertData(TransformStorage(stamp, transform_in.getRotation(), transform_in.getOrigin(), lookupOrInsertFrameNumber(stripped_frame_id), frame_number)))
    {
      frame_authority_[frame_number] = authority;
    }
    else
    {
      std::string stamp_str = displayTimePoint(stamp);
      CONSOLE_BRIDGE_logWarn("TF_OLD_DATA ignoring data from the past for frame %s at time %s according to authority %s\nPossible reasons are listed at http://wiki.ros.org/tf/Errors%%20explained", stripped_child_frame_id.c_str(), stamp_str.c_str(), authority.c_str());
      return false;
    }
  }

  testTransformableRequests();

  return true;
}

TimeCacheInterfacePtr BufferCore::allocateFrame(CompactFrameID cfid, bool is_static)
{
  TimeCacheInterfacePtr frame_ptr = frames_[cfid];
  if (is_static) {
    frames_[cfid] = TimeCacheInterfacePtr(new StaticCache());
  } else {
    frames_[cfid] = TimeCacheInterfacePtr(new TimeCache(cache_time_));
  }

  return frames_[cfid];
}

enum WalkEnding
{
  Identity,
  TargetParentOfSource,
  SourceParentOfTarget,
  FullPath,
};

// TODO for Jade: Merge walkToTopParent functions; this is now a stub to preserve ABI
template<typename F>
tf2::TF2Error BufferCore::walkToTopParent(F& f, TimePoint time, CompactFrameID target_id, CompactFrameID source_id, std::string* error_string) const
{
  return walkToTopParent(f, time, target_id, source_id, error_string, NULL);
}

template<typename F>
tf2::TF2Error BufferCore::walkToTopParent(F& f, TimePoint time, CompactFrameID target_id,
    CompactFrameID source_id, std::string* error_string, std::vector<CompactFrameID>
    *frame_chain) const
{
  if (frame_chain)
    frame_chain->clear();

  // Short circuit if zero length transform to allow lookups on non existant links
  if (source_id == target_id)
  {
    f.finalize(Identity, time);
    return tf2::TF2Error::NO_ERROR;
  }

  //If getting the latest get the latest common time
  if (time == TimePointZero)
  {
    tf2::TF2Error retval = getLatestCommonTime(target_id, source_id, time, error_string);
    if (retval != tf2::TF2Error::NO_ERROR)
    {
      return retval;
    }
  }

  // Walk the tree to its root from the source frame, accumulating the transform
  CompactFrameID frame = source_id;
  CompactFrameID top_parent = frame;
  uint32_t depth = 0;

  std::string extrapolation_error_string;
  bool extrapolation_might_have_occurred = false;

  while (frame != 0)
  {
    TimeCacheInterfacePtr cache = getFrame(frame);
    if (frame_chain)
      frame_chain->push_back(frame);

    if (!cache)
    {
      // There will be no cache for the very root of the tree
      top_parent = frame;
      break;
    }

    CompactFrameID parent = f.gather(cache, time, &extrapolation_error_string);
    if (parent == 0)
    {
      // Just break out here... there may still be a path from source -> target
      top_parent = frame;
      extrapolation_might_have_occurred = true;
      break;
    }

    // Early out... target frame is a direct parent of the source frame
    if (frame == target_id)
    {
      f.finalize(TargetParentOfSource, time);
      return tf2::TF2Error::NO_ERROR;
    }

    f.accum(true);

    top_parent = frame;
    frame = parent;

    ++depth;
    if (depth > MAX_GRAPH_DEPTH)
    {
      if (error_string)
      {
        std::stringstream ss;
        ss << "The tf tree is invalid because it contains a loop." << std::endl
           << allFramesAsStringNoLock() << std::endl;
        *error_string = ss.str();
      }
      return tf2::TF2Error::LOOKUP_ERROR;
    }
  }

  // Now walk to the top parent from the target frame, accumulating its transform
  frame = target_id;
  depth = 0;
  std::vector<CompactFrameID> reverse_frame_chain;

  while (frame != top_parent)
  {
    TimeCacheInterfacePtr cache = getFrame(frame);
    if (frame_chain)
      reverse_frame_chain.push_back(frame);

    if (!cache)
    {
      break;
    }

    CompactFrameID parent = f.gather(cache, time, error_string);
    if (parent == 0)
    {
      if (error_string)
      {
        std::stringstream ss;
        ss << *error_string << ", when looking up transform from frame [" << lookupFrameString(source_id) << "] to frame [" << lookupFrameString(target_id) << "]";
        *error_string = ss.str();
      }

      return tf2::TF2Error::EXTRAPOLATION_ERROR;
    }

    // Early out... source frame is a direct parent of the target frame
    if (frame == source_id)
    {
      f.finalize(SourceParentOfTarget, time);
      if (frame_chain)
      {
        frame_chain->swap(reverse_frame_chain);
      }
      return tf2::TF2Error::NO_ERROR;
    }

    f.accum(false);

    frame = parent;

    ++depth;
    if (depth > MAX_GRAPH_DEPTH)
    {
      if (error_string)
      {
        std::stringstream ss;
        ss << "The tf tree is invalid because it contains a loop." << std::endl
           << allFramesAsStringNoLock() << std::endl;
        *error_string = ss.str();
      }
      return tf2::TF2Error::LOOKUP_ERROR;
    }
  }

  if (frame != top_parent)
  {
    if (extrapolation_might_have_occurred)
    {
      if (error_string)
      {
        std::stringstream ss;
        ss << extrapolation_error_string << ", when looking up transform from frame [" << lookupFrameString(source_id) << "] to frame [" << lookupFrameString(target_id) << "]";
        *error_string = ss.str();
      }

      return tf2::TF2Error::EXTRAPOLATION_ERROR;

    }

    createConnectivityErrorString(source_id, target_id, error_string);
    return tf2::TF2Error::CONNECTIVITY_ERROR;
  }

  f.finalize(FullPath, time);
  if (frame_chain)
  {
    // Pruning: Compare the chains starting at the parent (end) until they differ
    int m = (int)reverse_frame_chain.size()-1;
    int n = (int)frame_chain->size()-1;
    for (; m >= 0 && n >= 0; --m, --n)
    {
      if ((*frame_chain)[n] != reverse_frame_chain[m])
        break;
    }
    // Erase all duplicate items from frame_chain
    if (n > 0)
      frame_chain->erase(frame_chain->begin() + (n-1), frame_chain->end());

    if (m < reverse_frame_chain.size())
    {
      for (int i = m; i >= 0; --i)
      {
        frame_chain->push_back(reverse_frame_chain[i]);
      }
    }
  }

  return tf2::TF2Error::NO_ERROR;
}



struct TransformAccum
{
  TransformAccum()
  : source_to_top_quat(0.0, 0.0, 0.0, 1.0)
  , source_to_top_vec(0.0, 0.0, 0.0)
  , target_to_top_quat(0.0, 0.0, 0.0, 1.0)
  , target_to_top_vec(0.0, 0.0, 0.0)
  , result_quat(0.0, 0.0, 0.0, 1.0)
  , result_vec(0.0, 0.0, 0.0)
  {
  }

  CompactFrameID gather(TimeCacheInterfacePtr cache, TimePoint time, std::string* error_string)
  {
    if (!cache->getData(time, st, error_string))
    {
      return 0;
    }

    return st.frame_id_;
  }

  void accum(bool source)
  {
    if (source)
    {
      source_to_top_vec = quatRotate(st.rotation_, source_to_top_vec) + st.translation_;
      source_to_top_quat = st.rotation_ * source_to_top_quat;
    }
    else
    {
      target_to_top_vec = quatRotate(st.rotation_, target_to_top_vec) + st.translation_;
      target_to_top_quat = st.rotation_ * target_to_top_quat;
    }
  }

  void finalize(WalkEnding end, TimePoint _time)
  {
    switch (end)
    {
    case Identity:
      break;
    case TargetParentOfSource:
      result_vec = source_to_top_vec;
      result_quat = source_to_top_quat;
      break;
    case SourceParentOfTarget:
      {
        tf2::Quaternion inv_target_quat = target_to_top_quat.inverse();
        tf2::Vector3 inv_target_vec = quatRotate(inv_target_quat, -target_to_top_vec);
        result_vec = inv_target_vec;
        result_quat = inv_target_quat;
        break;
      }
    case FullPath:
      {
        tf2::Quaternion inv_target_quat = target_to_top_quat.inverse();
        tf2::Vector3 inv_target_vec = quatRotate(inv_target_quat, -target_to_top_vec);

     	result_vec = quatRotate(inv_target_quat, source_to_top_vec) + inv_target_vec;
        result_quat = inv_target_quat * source_to_top_quat;
      }
      break;
    };

    time = _time;
  }

  TransformStorage st;
  TimePoint time;
  tf2::Quaternion source_to_top_quat;
  tf2::Vector3 source_to_top_vec;
  tf2::Quaternion target_to_top_quat;
  tf2::Vector3 target_to_top_vec;

  tf2::Quaternion result_quat;
  tf2::Vector3 result_vec;
};


geometry_msgs::msg::TransformStamped 
  BufferCore::lookupTransform(const std::string& target_frame, const std::string& source_frame,
      const TimePoint& time) const
{
  tf2::Transform transform;
  TimePoint time_out;
  lookupTransformImpl(target_frame, source_frame, time, transform, time_out);
  geometry_msgs::msg::TransformStamped msg;
  msg.transform.translation.x = transform.getOrigin().x();
  msg.transform.translation.y = transform.getOrigin().y();
  msg.transform.translation.z = transform.getOrigin().z();
  msg.transform.rotation.x = transform.getRotation().x();
  msg.transform.rotation.y = transform.getRotation().y();
  msg.transform.rotation.z = transform.getRotation().z();
  msg.transform.rotation.w = transform.getRotation().w();
  std::chrono::time_point_cast<std::chrono::seconds>(time_out);
  msg.header.stamp.sec = (uint32_t)std::chrono::time_point_cast<std::chrono::seconds>(time_out).time_since_epoch().count();
  msg.header.stamp.nanosec = (uint32_t)std::chrono::time_point_cast<std::chrono::nanoseconds>(time_out).time_since_epoch().count() - msg.header.stamp.sec;
  msg.header.frame_id = target_frame;
  msg.child_frame_id = source_frame;

  return msg;
}

geometry_msgs::msg::TransformStamped
  BufferCore::lookupTransform(const std::string& target_frame, const TimePoint& target_time,
      const std::string& source_frame, const TimePoint& source_time,
      const std::string& fixed_frame) const
{
  tf2::Transform transform;
  TimePoint time_out;
  lookupTransformImpl(target_frame, target_time, source_frame, source_time,
                      fixed_frame, transform, time_out);
  geometry_msgs::msg::TransformStamped msg;
  msg.transform.translation.x = transform.getOrigin().x();
  msg.transform.translation.y = transform.getOrigin().y();
  msg.transform.translation.z = transform.getOrigin().z();
  msg.transform.rotation.x = transform.getRotation().x();
  msg.transform.rotation.y = transform.getRotation().y();
  msg.transform.rotation.z = transform.getRotation().z();
  msg.transform.rotation.w = transform.getRotation().w();
  msg.header.stamp.sec = (uint32_t)std::chrono::time_point_cast<std::chrono::seconds>(time_out).time_since_epoch().count();
  msg.header.stamp.nanosec = (uint32_t)std::chrono::time_point_cast<std::chrono::nanoseconds>(time_out).time_since_epoch().count() - msg.header.stamp.sec;
  msg.header.frame_id = target_frame;
  msg.child_frame_id = source_frame;

  return msg;
}


void BufferCore::lookupTransformImpl(const std::string& target_frame,
                                                            const std::string& source_frame,
                                                            const TimePoint& time, tf2::Transform& transform,
                                                            TimePoint& time_out) const
{
  std::unique_lock<std::mutex> lock(frame_mutex_);

  if (target_frame == source_frame) {
    transform.setIdentity();

    if (time == TimePointZero)
    {
      CompactFrameID target_id = lookupFrameNumber(target_frame);
      TimeCacheInterfacePtr cache = getFrame(target_id);
      if (cache)
        time_out = cache->getLatestTimestamp();
      else
        time_out = time;
    }
    else
      time_out = time;
  }

  //Identify case does not need to be validated above
  CompactFrameID target_id = validateFrameId("lookupTransform argument target_frame", target_frame);
  CompactFrameID source_id = validateFrameId("lookupTransform argument source_frame", source_frame);

  std::string error_string;
  TransformAccum accum;
  tf2::TF2Error retval = walkToTopParent(accum, time, target_id, source_id, &error_string);
  if (retval != tf2::TF2Error::NO_ERROR)
  {
    switch (retval)
    {
    case tf2::TF2Error::CONNECTIVITY_ERROR:
      throw ConnectivityException(error_string);
    case tf2::TF2Error::EXTRAPOLATION_ERROR:
      throw ExtrapolationException(error_string);
    case tf2::TF2Error::LOOKUP_ERROR:
      throw LookupException(error_string);
    default:
      CONSOLE_BRIDGE_logError("Unknown error code: %d", retval);
      assert(0);
    }
  }

  time_out = accum.time;
  transform.setOrigin(accum.result_vec);
  transform.setRotation(accum.result_quat);
}

                                                       
void BufferCore::lookupTransformImpl(const std::string& target_frame,
                                                        const TimePoint& target_time,
                                                        const std::string& source_frame,
                                                        const TimePoint& source_time,
                                                        const std::string& fixed_frame, tf2::Transform& transform,
                                                        TimePoint& time_out) const
{
  validateFrameId("lookupTransform argument target_frame", target_frame);
  validateFrameId("lookupTransform argument source_frame", source_frame);
  validateFrameId("lookupTransform argument fixed_frame", fixed_frame);

  tf2::Transform tf1, tf2;

  lookupTransformImpl(fixed_frame, source_frame, source_time, tf1, time_out);
  lookupTransformImpl(target_frame, fixed_frame, target_time, tf2, time_out);

  transform = tf2*tf1;
}



/*
geometry_msgs::Twist BufferCore::lookupTwist(const std::string& tracking_frame, 
                                          const std::string& observation_frame, 
                                          const tf2::TimePoint& time, 
                                          const tf2::Duration& averaging_interval) const
{
  try
  {
  geometry_msgs::Twist t;
  old_tf_.lookupTwist(tracking_frame, observation_frame, 
                      time, averaging_interval, t);
  return t;
  }
  catch (tf::LookupException& ex)
  {
    throw tf2::LookupException(ex.what());
  }
  catch (tf::ConnectivityException& ex)
  {
    throw tf2::ConnectivityException(ex.what());
  }
  catch (tf::ExtrapolationException& ex)
  {
    throw tf2::ExtrapolationException(ex.what());
  }
  catch (tf::InvalidArgument& ex)
  {
    throw tf2::InvalidArgumentException(ex.what());
  }
}

geometry_msgs::Twist BufferCore::lookupTwist(const std::string& tracking_frame, 
                                          const std::string& observation_frame, 
                                          const std::string& reference_frame,
                                          const tf2::Point & reference_point, 
                                          const std::string& reference_point_frame, 
                                          const tf2::TimePoint& time, 
                                          const tf2::Duration& averaging_interval) const
{
  try{
  geometry_msgs::Twist t;
  old_tf_.lookupTwist(tracking_frame, observation_frame, reference_frame, reference_point, reference_point_frame,
                      time, averaging_interval, t);
  return t;
  }
  catch (tf::LookupException& ex)
  {
    throw tf2::LookupException(ex.what());
  }
  catch (tf::ConnectivityException& ex)
  {
    throw tf2::ConnectivityException(ex.what());
  }
  catch (tf::ExtrapolationException& ex)
  {
    throw tf2::ExtrapolationException(ex.what());
  }
  catch (tf::InvalidArgument& ex)
  {
    throw tf2::InvalidArgumentException(ex.what());
  }
}
*/

struct CanTransformAccum
{
  CompactFrameID gather(TimeCacheInterfacePtr cache, TimePoint time, std::string* error_string)
  {
    return cache->getParent(time, error_string);
  }

  void accum(bool source)
  {
  }

  void finalize(WalkEnding end, TimePoint _time)
  {
  }

  TransformStorage st;
};

bool BufferCore::canTransformNoLock(CompactFrameID target_id, CompactFrameID source_id,
                    const TimePoint& time, std::string* error_msg) const
{
  if (target_id == 0 || source_id == 0)
  {
    return false;
  }

  if (target_id == source_id)
  {
    return true;
  }

  CanTransformAccum accum;
  if (walkToTopParent(accum, time, target_id, source_id, error_msg) == tf2::TF2Error::NO_ERROR)
  {
    return true;
  }

  return false;
}

bool BufferCore::canTransformInternal(CompactFrameID target_id, CompactFrameID source_id,
                                  const TimePoint& time, std::string* error_msg) const
{
  std::unique_lock<std::mutex> lock(frame_mutex_);
  return canTransformNoLock(target_id, source_id, time, error_msg);
}

bool BufferCore::canTransform(const std::string& target_frame, const std::string& source_frame,
                           const TimePoint& time, std::string* error_msg) const
{
  // Short circuit if target_frame == source_frame
  if (target_frame == source_frame)
    return true;

  if (warnFrameId("canTransform argument target_frame", target_frame))
    return false;
  if (warnFrameId("canTransform argument source_frame", source_frame))
    return false;

  std::unique_lock<std::mutex> lock(frame_mutex_);

  CompactFrameID target_id = lookupFrameNumber(target_frame);
  CompactFrameID source_id = lookupFrameNumber(source_frame);

  return canTransformNoLock(target_id, source_id, time, error_msg);
}

bool BufferCore::canTransform(const std::string& target_frame, const TimePoint& target_time,
                          const std::string& source_frame, const TimePoint& source_time,
                          const std::string& fixed_frame, std::string* error_msg) const
{
  if (warnFrameId("canTransform argument target_frame", target_frame))
    return false;
  if (warnFrameId("canTransform argument source_frame", source_frame))
    return false;
  if (warnFrameId("canTransform argument fixed_frame", fixed_frame))
    return false;

  return canTransform(target_frame, fixed_frame, target_time) && canTransform(fixed_frame, source_frame, source_time, error_msg);
}


tf2::TimeCacheInterfacePtr BufferCore::getFrame(CompactFrameID frame_id) const
{
  if (frame_id >= frames_.size())
    return TimeCacheInterfacePtr();
  else
  {
    return frames_[frame_id];
  }
}

CompactFrameID BufferCore::lookupFrameNumber(const std::string& frameid_str) const
{
  CompactFrameID retval;
  M_StringToCompactFrameID::const_iterator map_it = frameIDs_.find(frameid_str);
  if (map_it == frameIDs_.end())
  {
    retval = CompactFrameID(0);
  }
  else
    retval = map_it->second;
  return retval;
}

CompactFrameID BufferCore::lookupOrInsertFrameNumber(const std::string& frameid_str)
{
  CompactFrameID retval = 0;
  M_StringToCompactFrameID::iterator map_it = frameIDs_.find(frameid_str);
  if (map_it == frameIDs_.end())
  {
    retval = CompactFrameID(frames_.size());
    frames_.push_back(TimeCacheInterfacePtr());//Just a place holder for iteration
    frameIDs_[frameid_str] = retval;
    frameIDs_reverse.push_back(frameid_str);
  }
  else
    retval = frameIDs_[frameid_str];

  return retval;
}

const std::string& BufferCore::lookupFrameString(CompactFrameID frame_id_num) const
{
    if (frame_id_num >= frameIDs_reverse.size())
    {
      std::stringstream ss;
      ss << "Reverse lookup of frame id " << frame_id_num << " failed!";
      throw tf2::LookupException(ss.str());
    }
    else
      return frameIDs_reverse[frame_id_num];
}

void BufferCore::createConnectivityErrorString(CompactFrameID source_frame, CompactFrameID target_frame, std::string* out) const
{
  if (!out)
  {
    return;
  }
  *out = std::string("Could not find a connection between '"+lookupFrameString(target_frame)+"' and '"+
                     lookupFrameString(source_frame)+"' because they are not part of the same tree."+
                     "Tf has two or more unconnected trees.");
}

std::string BufferCore::allFramesAsString() const
{
  std::unique_lock<std::mutex> lock(frame_mutex_);
  return this->allFramesAsStringNoLock();
}

std::string BufferCore::allFramesAsStringNoLock() const
{
  std::stringstream mstream;

  TransformStorage temp;

  //  for (std::vector< TimeCache*>::iterator  it = frames_.begin(); it != frames_.end(); ++it)

  ///regular transforms
  for (unsigned int counter = 1; counter < frames_.size(); counter ++)
  {
    TimeCacheInterfacePtr frame_ptr = getFrame(CompactFrameID(counter));
    if (frame_ptr == NULL)
      continue;
    CompactFrameID frame_id_num;
    if(  frame_ptr->getData(TimePointZero, temp))
      frame_id_num = temp.frame_id_;
    else
    {
      frame_id_num = 0;
    }
    mstream << "Frame "<< frameIDs_reverse[counter] << " exists with parent " << frameIDs_reverse[frame_id_num] << "." <<std::endl;
  }

  return mstream.str();
}

struct TimeAndFrameIDFrameComparator
{
  TimeAndFrameIDFrameComparator(CompactFrameID id)
  : id(id)
  {}

  bool operator()(const P_TimeAndFrameID& rhs) const
  {
    return rhs.second == id;
  }

  CompactFrameID id;
};

tf2::TF2Error BufferCore::getLatestCommonTime(CompactFrameID target_id, CompactFrameID source_id, TimePoint & time, std::string * error_string) const
{
  // Error if one of the frames don't exist.
  if (source_id == 0 || target_id == 0) return tf2::TF2Error::LOOKUP_ERROR;

  if (source_id == target_id)
  {
    TimeCacheInterfacePtr cache = getFrame(source_id);
    //Set time to latest timestamp of frameid in case of target and source frame id are the same
    if (cache)
      time = cache->getLatestTimestamp();
    else
      time = TimePointZero;
    return tf2::TF2Error::NO_ERROR;
  }

  std::vector<P_TimeAndFrameID> lct_cache;

  // Walk the tree to its root from the source frame, accumulating the list of parent/time as well as the latest time
  // in the target is a direct parent
  CompactFrameID frame = source_id;
  P_TimeAndFrameID temp;
  uint32_t depth = 0;
  TimePoint common_time = TimePoint::max();
  while (frame != 0)
  {
    TimeCacheInterfacePtr cache = getFrame(frame);

    if (!cache)
    {
      // There will be no cache for the very root of the tree
      break;
    }

    P_TimeAndFrameID latest = cache->getLatestTimeAndParent();

    if (latest.second == 0)
    {
      // Just break out here... there may still be a path from source -> target
      break;
    }

    if (latest.first != TimePointZero)
    {
      common_time = std::min(latest.first, common_time);
    }

    lct_cache.push_back(latest);

    frame = latest.second;

    // Early out... target frame is a direct parent of the source frame
    if (frame == target_id)
    {
      time = common_time;
      if (time == TimePoint::max())
      {
        time = TimePointZero;
      }
      return tf2::TF2Error::NO_ERROR;
    }

    ++depth;
    if (depth > MAX_GRAPH_DEPTH)
    {
      if (error_string)
      {
        std::stringstream ss;
        ss<<"The tf tree is invalid because it contains a loop." << std::endl
          << allFramesAsStringNoLock() << std::endl;
        *error_string = ss.str();
      }
      return tf2::TF2Error::LOOKUP_ERROR;
    }
  }

  // Now walk to the top parent from the target frame, accumulating the latest time and looking for a common parent
  frame = target_id;
  depth = 0;
  common_time = TimePoint::max();
  CompactFrameID common_parent = 0;
  while (true)
  {
    TimeCacheInterfacePtr cache = getFrame(frame);

    if (!cache)
    {
      break;
    }

    P_TimeAndFrameID latest = cache->getLatestTimeAndParent();

    if (latest.second == 0)
    {
      break;
    }

    if (latest.first != TimePointZero)
    {
      common_time = std::min(latest.first, common_time);
    }

    std::vector<P_TimeAndFrameID>::iterator it = std::find_if(lct_cache.begin(), lct_cache.end(), TimeAndFrameIDFrameComparator(latest.second));
    if (it != lct_cache.end()) // found a common parent
    {
      common_parent = it->second;
      break;
    }

    frame = latest.second;

    // Early out... source frame is a direct parent of the target frame
    if (frame == source_id)
    {
      time = common_time;
      if (time == TimePoint::max())
      {
        time = TimePointZero;
      }
      return tf2::TF2Error::NO_ERROR;
    }

    ++depth;
    if (depth > MAX_GRAPH_DEPTH)
    {
      if (error_string)
      {
        std::stringstream ss;
        ss<<"The tf tree is invalid because it contains a loop." << std::endl
          << allFramesAsStringNoLock() << std::endl;
        *error_string = ss.str();
      }
      return tf2::TF2Error::LOOKUP_ERROR;
    }
  }

  if (common_parent == 0)
  {
    createConnectivityErrorString(source_id, target_id, error_string);
    return tf2::TF2Error::CONNECTIVITY_ERROR;
  }

  // Loop through the source -> root list until we hit the common parent
  {
    std::vector<P_TimeAndFrameID>::iterator it = lct_cache.begin();
    std::vector<P_TimeAndFrameID>::iterator end = lct_cache.end();
    for (; it != end; ++it)
    {
      if (it->first != TimePointZero)
      {
        common_time = std::min(common_time, it->first);
      }

      if (it->second == common_parent)
      {
        break;
      }
    }
  }

  if (common_time == TimePoint::max())
  {
    common_time = TimePointZero;
  }

  time = common_time;
  return tf2::TF2Error::NO_ERROR;
}

std::string BufferCore::allFramesAsYAML(TimePoint current_time) const
{
  std::stringstream mstream;
  std::unique_lock<std::mutex> lock(frame_mutex_);

  TransformStorage temp;

  if (frames_.size() ==1)
    mstream <<"[]";

  mstream.precision(3);
  mstream.setf(std::ios::fixed,std::ios::floatfield);

   //  for (std::vector< TimeCache*>::iterator  it = frames_.begin(); it != frames_.end(); ++it)
  for (unsigned int counter = 1; counter < frames_.size(); counter ++)//one referenced for 0 is no frame
  {
    CompactFrameID cfid = CompactFrameID(counter);
    CompactFrameID frame_id_num;
    TimeCacheInterfacePtr cache = getFrame(cfid);
    if (!cache)
    {
      continue;
    }

    if(!cache->getData(TimePointZero, temp))
    {
      continue;
    }

    frame_id_num = temp.frame_id_;

    std::string authority = "no recorded authority";
    std::map<CompactFrameID, std::string>::const_iterator it = frame_authority_.find(cfid);
    if (it != frame_authority_.end()) {
      authority = it->second;
    }

    tf2::Duration dur1 = cache->getLatestTimestamp() - cache->getOldestTimestamp();
    tf2::Duration dur2 = tf2::Duration(std::chrono::microseconds(100));

    double rate;
    if (dur1 > dur2)
      rate = (cache->getListLength() * 1e9) / std::chrono::duration_cast<std::chrono::nanoseconds>(dur1).count();
    else
      rate = (cache->getListLength() * 1e9) / std::chrono::duration_cast<std::chrono::nanoseconds>(dur2).count();

    mstream << std::fixed; //fixed point notation
    mstream.precision(3); //3 decimal places
    mstream << frameIDs_reverse[cfid] << ": " << std::endl;
    mstream << "  parent: '" << frameIDs_reverse[frame_id_num] << "'" << std::endl;
    mstream << "  broadcaster: '" << authority << "'" << std::endl;
    mstream << "  rate: " << rate << std::endl;
    mstream << "  most_recent_transform: " << displayTimePoint(cache->getLatestTimestamp()) << std::endl;
    mstream << "  oldest_transform: " << displayTimePoint(cache->getOldestTimestamp()) << std::endl;
    if ( current_time !=TimePointZero ) {
      mstream << "  transform_delay: " << durationToSec(current_time - cache->getLatestTimestamp()) << std::endl;
    }
    mstream << "  buffer_length: " << durationToSec(cache->getLatestTimestamp() - cache->getOldestTimestamp()) << std::endl;
  }

  return mstream.str();
}

std::string BufferCore::allFramesAsYAML() const
{
  return this->allFramesAsYAML(TimePointZero);
}

TransformableCallbackHandle BufferCore::addTransformableCallback(const TransformableCallback& cb)
{
  std::unique_lock<std::mutex> lock(transformable_callbacks_mutex_);
  TransformableCallbackHandle handle = ++transformable_callbacks_counter_;
  while (!transformable_callbacks_.insert(std::make_pair(handle, cb)).second)
  {
    handle = ++transformable_callbacks_counter_;
  }

  return handle;
}

struct BufferCore::RemoveRequestByCallback
{
  RemoveRequestByCallback(TransformableCallbackHandle handle)
  : handle_(handle)
  {}

  bool operator()(const TransformableRequest& req)
  {
    return req.cb_handle == handle_;
  }

  TransformableCallbackHandle handle_;
};

void BufferCore::removeTransformableCallback(TransformableCallbackHandle handle)
{
  {
    std::unique_lock<std::mutex> lock(transformable_callbacks_mutex_);
    transformable_callbacks_.erase(handle);
  }

  {
    std::unique_lock<std::mutex> lock(transformable_requests_mutex_);
    V_TransformableRequest::iterator it = std::remove_if(transformable_requests_.begin(), transformable_requests_.end(), RemoveRequestByCallback(handle));
    transformable_requests_.erase(it, transformable_requests_.end());
  }
}

TransformableRequestHandle BufferCore::addTransformableRequest(TransformableCallbackHandle handle, const std::string& target_frame, const std::string& source_frame, TimePoint time)
{
  // shortcut if target == source
  if (target_frame == source_frame)
  {
    return 0;
  }

  TransformableRequest req;
  req.target_id = lookupFrameNumber(target_frame);
  req.source_id = lookupFrameNumber(source_frame);

  // First check if the request is already transformable.  If it is, return immediately
  if (canTransformInternal(req.target_id, req.source_id, time, 0))
  {
    return 0;
  }

  // Might not be transformable at all, ever (if it's too far in the past)
  if (req.target_id && req.source_id)
  {
    TimePoint latest_time;
    // TODO: This is incorrect, but better than nothing.  Really we want the latest time for
    // any of the frames
    getLatestCommonTime(req.target_id, req.source_id, latest_time, 0);
    if ((latest_time != TimePointZero) && (time + cache_time_ < latest_time))
    {
      return 0xffffffffffffffffULL;
    }
  }

  req.cb_handle = handle;
  req.time = time;
  req.request_handle = ++transformable_requests_counter_;
  if (req.request_handle == 0 || req.request_handle == 0xffffffffffffffffULL)
  {
    req.request_handle = 1;
  }

  if (req.target_id == 0)
  {
    req.target_string = target_frame;
  }

  if (req.source_id == 0)
  {
    req.source_string = source_frame;
  }

  std::unique_lock<std::mutex> lock(transformable_requests_mutex_);
  transformable_requests_.push_back(req);

  return req.request_handle;
}

struct BufferCore::RemoveRequestByID
{
  RemoveRequestByID(TransformableRequestHandle handle)
  : handle_((TransformableCallbackHandle)handle)
  {}

  bool operator()(const TransformableRequest& req)
  {
    return req.request_handle == handle_;
  }

  TransformableCallbackHandle handle_;
};

void BufferCore::cancelTransformableRequest(TransformableRequestHandle handle)
{
  std::unique_lock<std::mutex> lock(transformable_requests_mutex_);
  V_TransformableRequest::iterator it = std::remove_if(transformable_requests_.begin(), transformable_requests_.end(), RemoveRequestByID(handle));

  if (it != transformable_requests_.end())
  {
    transformable_requests_.erase(it, transformable_requests_.end());
  }
}



// backwards compability for tf methods
bool BufferCore::_frameExists(const std::string& frame_id_str) const
{
  std::unique_lock<std::mutex> lock(frame_mutex_);
  return frameIDs_.count(frame_id_str) != 0;
}

bool BufferCore::_getParent(const std::string& frame_id, TimePoint time, std::string& parent) const
{

  std::unique_lock<std::mutex> lock(frame_mutex_);
  CompactFrameID frame_number = lookupFrameNumber(frame_id);
  TimeCacheInterfacePtr frame = getFrame(frame_number);

  if (! frame)
    return false;
      
  CompactFrameID parent_id = frame->getParent(time, NULL);
  if (parent_id == 0)
    return false;

  parent = lookupFrameString(parent_id);
  return true;
};

void BufferCore::_getFrameStrings(std::vector<std::string> & vec) const
{
  vec.clear();

  std::unique_lock<std::mutex> lock(frame_mutex_);

  TransformStorage temp;

  //  for (std::vector< TimeCache*>::iterator  it = frames_.begin(); it != frames_.end(); ++it)
  for (unsigned int counter = 1; counter < frameIDs_reverse.size(); counter ++)
  {
    vec.push_back(frameIDs_reverse[counter]);
  }
  return;
}




void BufferCore::testTransformableRequests()
{
  std::unique_lock<std::mutex> lock(transformable_requests_mutex_);
  V_TransformableRequest::iterator it = transformable_requests_.begin();
  for (; it != transformable_requests_.end();)
  {
    TransformableRequest& req = *it;

    // One or both of the frames may not have existed when the request was originally made.
    if (req.target_id == 0)
    {
      req.target_id = lookupFrameNumber(req.target_string);
    }

    if (req.source_id == 0)
    {
      req.source_id = lookupFrameNumber(req.source_string);
    }

    TimePoint latest_time;
    bool do_cb = false;
    TransformableResult result = TransformAvailable;
    // TODO: This is incorrect, but better than nothing.  Really we want the latest time for
    // any of the frames
    getLatestCommonTime(req.target_id, req.source_id, latest_time, 0);
    if ((latest_time != TimePointZero) && (req.time + cache_time_ < latest_time))
    {
      do_cb = true;
      result = TransformFailure;
    }
    else if (canTransformInternal(req.target_id, req.source_id, req.time, 0))
    {
      do_cb = true;
      result = TransformAvailable;
    }

    if (do_cb)
    {
      {
        std::unique_lock<std::mutex> lock2(transformable_callbacks_mutex_);
        M_TransformableCallback::iterator it = transformable_callbacks_.find(req.cb_handle);
        if (it != transformable_callbacks_.end())
        {
          const TransformableCallback& cb = it->second;
          cb(req.request_handle, lookupFrameString(req.target_id), lookupFrameString(req.source_id), req.time, result);
        }
      }

      if (transformable_requests_.size() > 1)
      {
        transformable_requests_[it - transformable_requests_.begin()] = transformable_requests_.back();
      }

      transformable_requests_.erase(transformable_requests_.end() - 1);
    }
    else
    {
      ++it;
    }
  }

  // unlock before allowing possible user callbacks to avoid potential detadlock (#91)
  lock.unlock();
}


std::string BufferCore::_allFramesAsDot(TimePoint current_time) const
{
  std::stringstream mstream;
  mstream << "digraph G {" << std::endl;
  std::unique_lock<std::mutex> lock(frame_mutex_);

  TransformStorage temp;

  if (frames_.size() == 1) {
    mstream <<"\"no tf data recieved\"";
  }
  mstream.precision(3);
  mstream.setf(std::ios::fixed,std::ios::floatfield);

  for (unsigned int counter = 1; counter < frames_.size(); counter ++) // one referenced for 0 is no frame
  {
    unsigned int frame_id_num;
    TimeCacheInterfacePtr counter_frame = getFrame(counter);
    if (!counter_frame) {
      continue;
    }
    if(!counter_frame->getData(TimePointZero, temp)) {
      continue;
    } else {
      frame_id_num = temp.frame_id_;
    }
    std::string authority = "no recorded authority";
    std::map<unsigned int, std::string>::const_iterator it = frame_authority_.find(counter);
    if (it != frame_authority_.end())
      authority = it->second;

    tf2::Duration dur1 = counter_frame->getLatestTimestamp() - counter_frame->getOldestTimestamp();
    tf2::Duration dur2 = std::chrono::microseconds(100);

    double rate;
    if (dur1 > dur2)
      rate = (counter_frame->getListLength() * 1e9) / std::chrono::duration_cast<std::chrono::nanoseconds>(dur1).count();
    else
      rate = (counter_frame->getListLength() * 1e9) / std::chrono::duration_cast<std::chrono::nanoseconds>(dur2).count();

    mstream << std::fixed; //fixed point notation
    mstream.precision(3); //3 decimal places
    mstream << "\"" << frameIDs_reverse[frame_id_num] << "\"" << " -> "
            << "\"" << frameIDs_reverse[counter] << "\"" << "[label=\""
      //<< "Time: " << current_time.toSec() << "\\n"
            << "Broadcaster: " << authority << "\\n"
            << "Average rate: " << rate << " Hz\\n"
            << "Most recent transform: " << displayTimePoint(counter_frame->getLatestTimestamp()) <<" ";
    if (current_time != TimePointZero)
      mstream << "( "<<  durationToSec(current_time - counter_frame->getLatestTimestamp()) << " sec old)";
    mstream << "\\n"
      //    << "(time: " << getFrame(counter)->getLatestTimestamp().toSec() << ")\\n"
      //    << "Oldest transform: " << (current_time - getFrame(counter)->getOldestTimestamp()).toSec() << " sec old \\n"
      //    << "(time: " << (getFrame(counter)->getOldestTimestamp()).toSec() << ")\\n"
            << "Buffer length: " << durationToSec(counter_frame->getLatestTimestamp()-counter_frame->getOldestTimestamp()) << " sec\\n"
            <<"\"];" <<std::endl;
  }

  for (unsigned int counter = 1; counter < frames_.size(); counter ++)//one referenced for 0 is no frame
  {
    unsigned int frame_id_num;
    TimeCacheInterfacePtr counter_frame = getFrame(counter);
    if (!counter_frame) {
      if (current_time != TimePointZero) {
        mstream << "edge [style=invis];" <<std::endl;
        mstream << " subgraph cluster_legend { style=bold; color=black; label =\"view_frames Result\";\n"
                << "\"Recorded at time: " << displayTimePoint(current_time) << "\"[ shape=plaintext ] ;\n "
                << "}" << "->" << "\"" << frameIDs_reverse[counter] << "\";" << std::endl;
      }
      continue;
    }
    if (counter_frame->getData(TimePointZero, temp)) {
      frame_id_num = temp.frame_id_;
    } else {
    	frame_id_num = 0;
    }

    if(frameIDs_reverse[frame_id_num]=="NO_PARENT")
    {
      mstream << "edge [style=invis];" <<std::endl;
      mstream << " subgraph cluster_legend { style=bold; color=black; label =\"view_frames Result\";\n";
      if (current_time != TimePointZero)
        mstream << "\"Recorded at time: " << displayTimePoint(current_time) << "\"[ shape=plaintext ] ;\n ";
      mstream << "}" << "->" << "\"" << frameIDs_reverse[counter] << "\";" << std::endl;
    }
  }
  mstream << "}";
  return mstream.str();
}

std::string BufferCore::_allFramesAsDot() const
{
  return _allFramesAsDot(TimePointZero);
}

void BufferCore::_chainAsVector(const std::string & target_frame, TimePoint target_time, const std::string & source_frame, TimePoint source_time, const std::string& fixed_frame, std::vector<std::string>& output) const
{
  std::string error_string;

  output.clear(); //empty vector

  std::stringstream mstream;
  std::unique_lock<std::mutex> lock(frame_mutex_);

  TransformAccum accum;

  // Get source frame/time using getFrame
  CompactFrameID source_id = lookupFrameNumber(source_frame);
  CompactFrameID fixed_id = lookupFrameNumber(fixed_frame);
  CompactFrameID target_id = lookupFrameNumber(target_frame);

  std::vector<CompactFrameID> source_frame_chain;
  tf2::TF2Error retval = walkToTopParent(accum, source_time, fixed_id, source_id, &error_string, &source_frame_chain);

  if (retval != tf2::TF2Error::NO_ERROR)
  {
    switch (retval)
    {
    case tf2::TF2Error::CONNECTIVITY_ERROR:
      throw ConnectivityException(error_string);
    case tf2::TF2Error::EXTRAPOLATION_ERROR:
      throw ExtrapolationException(error_string);
    case tf2::TF2Error::LOOKUP_ERROR:
      throw LookupException(error_string);
    default:
      CONSOLE_BRIDGE_logError("Unknown error code: %d", retval);
      assert(0);
    }
  }
  if (source_time != target_time)
  {
    std::vector<CompactFrameID> target_frame_chain;
    retval = walkToTopParent(accum, target_time, target_id, fixed_id, &error_string, &target_frame_chain);

    if (retval != tf2::TF2Error::NO_ERROR)
    {
      switch (retval)
      {
      case tf2::TF2Error::CONNECTIVITY_ERROR:
        throw ConnectivityException(error_string);
      case tf2::TF2Error::EXTRAPOLATION_ERROR:
        throw ExtrapolationException(error_string);
      case tf2::TF2Error::LOOKUP_ERROR:
        throw LookupException(error_string);
      default:
        CONSOLE_BRIDGE_logError("Unknown error code: %d", retval);
        assert(0);
      }
    }
    int m = (int)target_frame_chain.size()-1;
    int n = (int)source_frame_chain.size()-1;
    for (; m >= 0 && n >= 0; --m, --n)
    {
      if (source_frame_chain[n] != target_frame_chain[m])
        break;
    }
    // Erase all duplicate items from frame_chain
    if (n > 0)
      source_frame_chain.erase(source_frame_chain.begin() + (n-1), source_frame_chain.end());

    if (m < target_frame_chain.size())
    {
      for (int i = 0; i <= m; ++i)
      {
        source_frame_chain.push_back(target_frame_chain[i]);
      }
    }
  }

  // Write each element of source_frame_chain as string
  for (unsigned int i = 0; i < source_frame_chain.size(); ++i)
  {
    output.push_back(lookupFrameString(source_frame_chain[i]));
 }
}


} // namespace tf2<|MERGE_RESOLUTION|>--- conflicted
+++ resolved
@@ -40,17 +40,15 @@
 namespace tf2
 {
 
-<<<<<<< HEAD
-=======
 // Tolerance for acceptable quaternion normalization
 static double QUATERNION_NORMALIZATION_TOLERANCE = 10e-3;
 
 /** \brief convert Transform msg to Transform */
-void transformMsgToTF2(const geometry_msgs::Transform& msg, tf2::Transform& tf2)
+void transformMsgToTF2(const geometry_msgs::msg::Transform& msg, tf2::Transform& tf2)
 {tf2 = tf2::Transform(tf2::Quaternion(msg.rotation.x, msg.rotation.y, msg.rotation.z, msg.rotation.w), tf2::Vector3(msg.translation.x, msg.translation.y, msg.translation.z));}
 
 /** \brief convert Transform to Transform msg*/
-void transformTF2ToMsg(const tf2::Transform& tf2, geometry_msgs::Transform& msg)
+void transformTF2ToMsg(const tf2::Transform& tf2, geometry_msgs::msg::Transform& msg)
 {
   msg.translation.x = tf2.getOrigin().x();
   msg.translation.y = tf2.getOrigin().y();
@@ -62,7 +60,7 @@
 }
 
 /** \brief convert Transform to Transform msg*/
-void transformTF2ToMsg(const tf2::Transform& tf2, geometry_msgs::TransformStamped& msg, ros::Time stamp, const std::string& frame_id, const std::string& child_frame_id)
+void transformTF2ToMsg(const tf2::Transform& tf2, geometry_msgs::msg::TransformStamped& msg, builtin_interfaces::msg::Time stamp, const std::string& frame_id, const std::string& child_frame_id)
 {
   transformTF2ToMsg(tf2, msg.transform);
   msg.header.stamp = stamp;
@@ -70,7 +68,7 @@
   msg.child_frame_id = child_frame_id;
 }
 
-void transformTF2ToMsg(const tf2::Quaternion& orient, const tf2::Vector3& pos, geometry_msgs::Transform& msg)
+void transformTF2ToMsg(const tf2::Quaternion& orient, const tf2::Vector3& pos, geometry_msgs::msg::Transform& msg)
 {
   msg.translation.x = pos.x();
   msg.translation.y = pos.y();
@@ -81,7 +79,7 @@
   msg.rotation.w = orient.w();
 }
 
-void transformTF2ToMsg(const tf2::Quaternion& orient, const tf2::Vector3& pos, geometry_msgs::TransformStamped& msg, ros::Time stamp, const std::string& frame_id, const std::string& child_frame_id)
+void transformTF2ToMsg(const tf2::Quaternion& orient, const tf2::Vector3& pos, geometry_msgs::msg::TransformStamped& msg, builtin_interfaces::msg::Time stamp, const std::string& frame_id, const std::string& child_frame_id)
 {
   transformTF2ToMsg(orient, pos, msg.transform);
   msg.header.stamp = stamp;
@@ -89,7 +87,7 @@
   msg.child_frame_id = child_frame_id;
 }
 
-void setIdentity(geometry_msgs::Transform& tx)
+void setIdentity(geometry_msgs::msg::Transform& tx)
 {
   tx.translation.x = 0;
   tx.translation.y = 0;
@@ -100,7 +98,6 @@
   tx.rotation.w = 1;
 }
 
->>>>>>> 2ac6e235
 bool startsWithSlash(const std::string& frame_id)
 {
   if (frame_id.size() > 0)
@@ -262,16 +259,16 @@
     error_exists = true;
   }
 
-  bool valid = std::abs((stripped.transform.rotation.w * stripped.transform.rotation.w
-                        + stripped.transform.rotation.x * stripped.transform.rotation.x
-                        + stripped.transform.rotation.y * stripped.transform.rotation.y
-                        + stripped.transform.rotation.z * stripped.transform.rotation.z) - 1.0f) < QUATERNION_NORMALIZATION_TOLERANCE;
+  bool valid = std::abs((transform_in.getRotation().w() * transform_in.getRotation().w()
+                         + transform_in.getRotation().x() * transform_in.getRotation().x()
+                         + transform_in.getRotation().y() * transform_in.getRotation().y()
+                         + transform_in.getRotation().z() * transform_in.getRotation().z()) - 1.0f) < QUATERNION_NORMALIZATION_TOLERANCE;
 
   if (!valid) 
   {
-    logError("TF_DENORMALIZED_QUATERNION: Ignoring transform for child_frame_id \"%s\" from authority \"%s\" because of an invalid quaternion in the transform (%f %f %f %f)",
-             stripped.child_frame_id.c_str(), authority.c_str(),
-             stripped.transform.rotation.x, stripped.transform.rotation.y, stripped.transform.rotation.z, stripped.transform.rotation.w);
+    CONSOLE_BRIDGE_logError("TF_DENORMALIZED_QUATERNION: Ignoring transform for child_frame_id \"%s\" from authority \"%s\" because of an invalid quaternion in the transform (%f %f %f %f)",
+             stripped_child_frame_id.c_str(), authority.c_str(),
+             transform_in.getRotation().x(), transform_in.getRotation().y(), transform_in.getRotation().z(), transform_in.getRotation().w());
     error_exists = true;
   }
 
